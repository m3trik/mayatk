--- conflicted
+++ resolved
@@ -4,11 +4,7 @@
 
 
 __package__ = "mayatk"
-<<<<<<< HEAD
-__version__ = "0.9.42"
-=======
 __version__ = "0.9.43"
->>>>>>> 32067063
 
 """Dynamic Attribute Resolver for Module-based Packages
 
