[![License: MIT](https://img.shields.io/badge/License-MIT-blue.svg)](https://opensource.org/licenses/MIT)

### MAYATK (Maya Toolkit)

---
<!-- short_description_start -->
*mayattk is a collection of backend utilities for Autodesk Maya.*
<!-- short_description_end -->

### Installation:

###### 

To install:
Add the `mayatk` folder to a directory on your python path, or
install via pip in a command line window using:
```
python -m pip install mayatk
```

### Example use-case:
###### Import the class `Node` from the package.
###### As the name suggests, the class `Node` holds the package's node related functions.
```python
from mayatk import Node
Node.is_locator(<obj>)
# Returns: bool
```
###### You can also import a function directly.
```python
from mayatk import is_group
is_group(<obj>)
# Returns: bool
```

```python
<<<<<<< HEAD
from mayatk import get_bounding_box
get_bounding_box(<obj>, 'centroid|size') 
# Returns: tuple: the combined bounding box center and size.
=======
from mayatk import getBoundingBox
getBoundingBox(<obj>, 'centroid|size') 
# Returns: tuple containing bounding box center and size.
>>>>>>> 628d3758
# ex. ((-0.02406523456116849, -0.8100277092487823, 0.0), (3.3830200057098523, 4.0155477063595555, 3.40770764056194))
```<|MERGE_RESOLUTION|>--- conflicted
+++ resolved
@@ -19,29 +19,12 @@
 ```
 
 ### Example use-case:
-###### Import the class `Node` from the package.
-###### As the name suggests, the class `Node` holds the package's node related functions.
 ```python
-from mayatk import Node
-Node.is_locator(<obj>)
+import mayatk as mtk
+mtk.is_group(<obj>)
 # Returns: bool
-```
-###### You can also import a function directly.
-```python
-from mayatk import is_group
-is_group(<obj>)
-# Returns: bool
-```
 
-```python
-<<<<<<< HEAD
-from mayatk import get_bounding_box
-get_bounding_box(<obj>, 'centroid|size') 
-# Returns: tuple: the combined bounding box center and size.
-=======
-from mayatk import getBoundingBox
-getBoundingBox(<obj>, 'centroid|size') 
+mtk.getBoundingBox(<obj>, 'centroid|size') 
 # Returns: tuple containing bounding box center and size.
->>>>>>> 628d3758
 # ex. ((-0.02406523456116849, -0.8100277092487823, 0.0), (3.3830200057098523, 4.0155477063595555, 3.40770764056194))
 ```